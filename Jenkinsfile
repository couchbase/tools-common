--- conflicted
+++ resolved
@@ -8,21 +8,13 @@
     agent { label "ubuntu-18.04&&master" }
 
     environment {
-<<<<<<< HEAD
-        GO_TARBALL_URL = "https://golang.org/dl/go1.18.linux-amd64.tar.gz"
-=======
         GO_TARBALL_URL = "https://golang.org/dl/go1.18.2.linux-amd64.tar.gz"
->>>>>>> 357ded85
 
         GOROOT = "${WORKSPACE}/go"
         GOBIN = "${GOROOT}/bin"
         PATH="${PATH}:${GOBIN}:${WORKSPACE}/bin"
 
-<<<<<<< HEAD
-        GOLANGCI_LINT_VERSION = "v1.45.0"
-=======
         GOLANGCI_LINT_VERSION = "v1.46.1"
->>>>>>> 357ded85
 
         PROJECT = "${WORKSPACE}/tools-common"
     }
@@ -68,7 +60,7 @@
                     sh "go install github.com/jstemmer/go-junit-report@latest"
 
                     // Coverage reporting
-                    sh "go install github.com/jhendrixMSFT/gocov/gocov@v1.0.1-0.20220325195445-df8497555dba"
+                    sh "go install github.com/axw/gocov/gocov@latest"
                     sh "go install github.com/AlekSi/gocov-xml@latest"
 
                     // clone project

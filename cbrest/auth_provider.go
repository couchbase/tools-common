--- conflicted
+++ resolved
@@ -174,8 +174,7 @@
 		}
 	}
 
-<<<<<<< HEAD
-	return false
+	return false, nil
 }
 
 // updateResolvedAddress updates the resolved connection string for AuthProvider to contain all node addresses.
@@ -191,7 +190,4 @@
 	}
 
 	a.resolved.Addresses = addresses
-=======
-	return false, nil
->>>>>>> ec3f71f1
 }
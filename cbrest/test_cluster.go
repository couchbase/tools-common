--- conflicted
+++ resolved
@@ -68,11 +68,7 @@
 	}
 
 	// def will set the provided endpoint in the handlers if there isn't already a definition.
-<<<<<<< HEAD
 	def := func(method string, endpoint httptools.Endpoint,
-=======
-	def := func(method string, endpoint Endpoint,
->>>>>>> ec3f71f1
 		handler func(writer http.ResponseWriter, request *http.Request),
 	) {
 		_, ok := options.Handlers[fmt.Sprintf("%s:%s", method, endpoint)]

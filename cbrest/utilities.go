package cbrest

import (
	"bufio"
	"crypto/x509"
	"encoding/json"
	"errors"
	"io"
	"net/http"
	"strconv"
	"strings"
	"time"

	"github.com/couchbase/tools-common/errutil"
	"github.com/couchbase/tools-common/log"
	"github.com/couchbase/tools-common/maths"
	"github.com/couchbase/tools-common/netutil"
	"github.com/couchbase/tools-common/ptrutil"
)

<<<<<<< HEAD
// newHTTPTransport returns a new HTTP transport using the given TLS config.
func newHTTPTransport(tlsConfig *tls.Config) *http.Transport {
	return &http.Transport{
		DialContext:           (&net.Dialer{Timeout: 30 * time.Second, KeepAlive: 30 * time.Second}).DialContext,
		ForceAttemptHTTP2:     true,
		IdleConnTimeout:       90 * time.Second,
		MaxIdleConns:          100,
		ResponseHeaderTimeout: 10 * time.Second,
		TLSClientConfig:       tlsConfig,
		TLSHandshakeTimeout:   10 * time.Second,
	}
}

=======
>>>>>>> 3b57c98a
// newHTTPClient returns a new HTTP client with the given client/transport.
//
// NOTE: This is used to ensure that all uses of a HTTP client use the same configuration.
func newHTTPClient(timeout time.Duration, transport http.RoundTripper) *http.Client {
	return &http.Client{Timeout: timeout, Transport: transport}
}

// newDefaultHTTPTimeouts returns the default REST HTTP client timeouts.
func newDefaultHTTPTimeouts() netutil.HTTPTimeouts {
	return netutil.HTTPTimeouts{
		Dialer:                  ptrutil.ToPtr(DefaultDialerTimeout),
		KeepAlive:               ptrutil.ToPtr(DefaultDialerKeepAlive),
		TransportIdleConn:       ptrutil.ToPtr(DefaultTransportIdleConnTimeout),
		TransportContinue:       ptrutil.ToPtr(DefaultTransportContinueTimeout),
		TransportResponseHeader: ptrutil.ToPtr(DefaultResponseHeaderTimeout),
		TransportTLSHandshake:   ptrutil.ToPtr(DefaultTLSHandshakeTimeout),
	}
}

// enhanceError returns a more informative error using information from the given request/response.
func enhanceError(err error, request *Request, resp *http.Response) error {
	if err != nil || resp == nil {
		return err
	}

	// Attempt to read the response body, this will help improve the returned error message
	defer resp.Body.Close()
	body, _ := readBody(request.Method, request.Endpoint, resp.Body, resp.ContentLength)

	return handleResponseError(request.Method, request.Endpoint, resp.StatusCode, body)
}

// cleanupResp drains the response body and ensures it's closed.
func cleanupResp(resp *http.Response) {
	if resp == nil {
		return
	}

	defer resp.Body.Close()

	_, err := io.Copy(io.Discard, resp.Body)
	if err == nil ||
		errors.Is(err, http.ErrBodyReadAfterClose) ||
		errutil.Contains(err, "http: read on closed response body") {
		return
	}

	log.Warnf("(REST) Failed to drain response body due to unexpected error: %s", err)
}

// readBody returns the entire response body returning an informative error in the case where the response body is less
// than the expected length.
func readBody(method Method, endpoint Endpoint, reader io.Reader, contentLength int64) ([]byte, error) {
	body, err := io.ReadAll(bufio.NewReader(reader))
	if err == nil {
		return body, nil
	}

	if errors.Is(err, io.EOF) || errors.Is(err, io.ErrUnexpectedEOF) {
		return nil, &UnexpectedEndOfBodyError{
			method:   method,
			endpoint: endpoint,
			expected: contentLength,
			got:      len(body),
		}
	}

	return nil, err
}

// setAuthHeaders is a utility function which sets all the request headers which are provided by the 'AuthProvider'.
func setAuthHeaders(host string, authProvider *AuthProvider, req *http.Request) {
	// Use the auth provider to populate the credentials
	req.SetBasicAuth(authProvider.provider.GetCredentials(host))

	// Set the 'User-Agent' so that we can trace how these requests are handled by the cluster
	req.Header.Set("User-Agent", authProvider.GetUserAgent())
}

// waitForRetryAfter sleeps until we can retry the request for the given response.
//
// NOTE: Truncates the value from the 'Retry-After' header to a maximum of 60s.
func waitForRetryAfter(resp *http.Response) {
	if resp.StatusCode != http.StatusServiceUnavailable {
		return
	}

	after := resp.Header.Get("Retry-After")
	if after == "" {
		return
	}

	duration := waitForRetryDuration(after)
	if duration == 0 {
		return
	}

	time.Sleep(maths.Min(duration, time.Minute))
}

// waitForRetryDuration returns the duration to wait until we've satisfied the given 'Retry-After' header.
func waitForRetryDuration(after string) time.Duration {
	seconds, err := strconv.Atoi(after)
	if seconds != 0 || err == nil {
		return time.Duration(seconds) * time.Second
	}

	date, err := time.Parse(time.RFC1123, after)
	if err == nil {
		return time.Until(date.UTC())
	}

	return 0
}

// handleRequestError is a utility function which converts a failed REST request error (hard failure as returned by the
// standard library) into a more useful/user friendly error.
func handleRequestError(req *http.Request, err error) error {
	// If we received and unknown authority error, wrap it with our informative error explaining the alternatives
	// available to the user.
	var unknownAuth x509.UnknownAuthorityError
	if errors.As(err, &unknownAuth) {
		return &UnknownAuthorityError{inner: err}
	}

	// String comparisons aren't ideal for error handling, but this allows us to handle future x509 error types without
	// modification.
	if strings.HasPrefix(errutil.Unwrap(err).Error(), "x509") {
		return &UnknownX509Error{inner: err}
	}

	// If we receive an EOF error, wrap it with a useful error message containing the method/endpoint
	if errors.Is(err, io.EOF) || errors.Is(err, io.ErrUnexpectedEOF) {
		return &SocketClosedInFlightError{method: req.Method, endpoint: req.URL.Path}
	}

	return err
}

// handleResponseError is a utility function which converts a failed REST request (soft failure i.e. the request itself
// was successful) into a more useful/user friendly error.
func handleResponseError(method Method, endpoint Endpoint, statusCode int, body []byte) error {
	switch statusCode {
	case http.StatusForbidden:
		type overlay struct {
			Permissions []string `json:"permissions"`
		}

		var data overlay

		// Purposely ignored as some endpoints may not return the permissions or a body at all. In this case we just set
		// the permissions in the AuthorizationError to nil.
		_ = json.Unmarshal(body, &data)

		return &AuthorizationError{
			method:      method,
			endpoint:    endpoint,
			permissions: data.Permissions,
		}
	case http.StatusUnauthorized:
		return &AuthenticationError{method: method, endpoint: endpoint}
	case http.StatusInternalServerError:
		return &InternalServerError{method: method, endpoint: endpoint, body: body}
	case http.StatusNotFound:
		return &EndpointNotFoundError{method: method, endpoint: endpoint}
	}

	return &UnexpectedStatusCodeError{Status: statusCode, method: method, endpoint: endpoint, body: body}
}

// shouldRetry returns a boolean indicating whether the request which returned the given error should be retried.
func shouldRetry(err error) bool {
	var (
		socketClosed *SocketClosedInFlightError
		unknownAuth  *UnknownAuthorityError
	)

	return netutil.IsTemporaryError(err) || errors.As(err, &socketClosed) || errors.As(err, &unknownAuth)
}<|MERGE_RESOLUTION|>--- conflicted
+++ resolved
@@ -18,22 +18,6 @@
 	"github.com/couchbase/tools-common/ptrutil"
 )
 
-<<<<<<< HEAD
-// newHTTPTransport returns a new HTTP transport using the given TLS config.
-func newHTTPTransport(tlsConfig *tls.Config) *http.Transport {
-	return &http.Transport{
-		DialContext:           (&net.Dialer{Timeout: 30 * time.Second, KeepAlive: 30 * time.Second}).DialContext,
-		ForceAttemptHTTP2:     true,
-		IdleConnTimeout:       90 * time.Second,
-		MaxIdleConns:          100,
-		ResponseHeaderTimeout: 10 * time.Second,
-		TLSClientConfig:       tlsConfig,
-		TLSHandshakeTimeout:   10 * time.Second,
-	}
-}
-
-=======
->>>>>>> 3b57c98a
 // newHTTPClient returns a new HTTP client with the given client/transport.
 //
 // NOTE: This is used to ensure that all uses of a HTTP client use the same configuration.

package cbrest

import (
	"context"
	"crypto/tls"
	"crypto/x509"
	"errors"
	"fmt"
	"math"
	"net/http"
<<<<<<< HEAD
	"net/http/httptest"
=======
	"net/url"
>>>>>>> ec3f71f1
	"os"
	"strconv"
	"strings"
	"testing"
	"time"

	"github.com/couchbase/tools-common/aprov"
	"github.com/couchbase/tools-common/connstr"
	"github.com/couchbase/tools-common/httptools"
	"github.com/couchbase/tools-common/log"
	"github.com/couchbase/tools-common/netutil"
	"github.com/couchbase/tools-common/testutil"

	"github.com/stretchr/testify/require"
)

const (
	username  = "username"
	password  = "password"
	userAgent = "user-agent"
)

// newTestClient returns a client which is boostrapped against the provided cluster.
//
// NOTE: Returns an error because some tests expect bootstrapping to fail.
func newTestClient(cluster *TestCluster, disableCCP bool) (*Client, error) {
	pool := x509.NewCertPool()

	if cluster.Certificate() != nil {
		pool.AddCert(cluster.Certificate())
	}

	return NewClient(ClientOptions{
		ConnectionString: cluster.URL(),
		DisableCCP:       disableCCP,
		Provider:         &aprov.Static{Username: username, Password: password, UserAgent: userAgent},
		TLSConfig:        &tls.Config{RootCAs: pool},
		Logger:           log.StdoutLogger{},
	})
}

func TestNewClientWithTransportDefaults(t *testing.T) {
	cluster := NewTestCluster(t, TestClusterOptions{})
	defer cluster.Close()

	client, err := newTestClient(cluster, true)
	require.NoError(t, err)

	defer client.Close()

	transport := client.requestClient.GetBaseHTTPClient().Transport.(*http.Transport)

	require.Zero(t, transport.ExpectContinueTimeout)
	require.Equal(t, 10*time.Second, transport.TLSHandshakeTimeout)
	require.Equal(t, 100, transport.MaxIdleConns)
	require.Equal(t, 90*time.Second, transport.IdleConnTimeout)
	require.NotNil(t, transport.DialContext)
	require.Nil(t, transport.Proxy)
	require.NotNil(t, transport.TLSClientConfig)
	require.True(t, transport.ForceAttemptHTTP2)
}

func TestNewClientWithThisNodeOnly(t *testing.T) {
	cluster := NewTestCluster(t, TestClusterOptions{})
	defer cluster.Close()

	client, err := NewClient(ClientOptions{
		ConnectionString: cluster.URL(),
		Provider:         &aprov.Static{Username: username, Password: password, UserAgent: userAgent},
		ConnectionMode:   ConnectionModeThisNodeOnly,
		Logger:           log.StdoutLogger{},
	})
	require.NoError(t, err)
	require.Equal(t, ConnectionModeThisNodeOnly, client.connectionMode)
}

func TestNewClientWithThisNodeOnlyTooManyAddresses(t *testing.T) {
	cluster := NewTestCluster(t, TestClusterOptions{})
	defer cluster.Close()

	_, err := NewClient(ClientOptions{
		ConnectionString: fmt.Sprintf("%s,secondhostname:8091", cluster.URL()),
		Provider:         &aprov.Static{Username: username, Password: password, UserAgent: userAgent},
		ConnectionMode:   ConnectionModeThisNodeOnly,
		Logger:           log.StdoutLogger{},
	})
	require.ErrorIs(t, err, ErrThisNodeOnlyExpectsASingleAddress)
}

func TestNewClientWithLoopbackWithTLS(t *testing.T) {
	_, err := NewClient(ClientOptions{
		ConnectionString: "https://localhost:8091",
		Provider:         &aprov.Static{Username: username, Password: password, UserAgent: userAgent},
		ConnectionMode:   ConnectionModeLoopback,
		Logger:           log.StdoutLogger{},
	})
	require.ErrorIs(t, err, ErrConnectionModeRequiresNonTLS)
}

func TestNewClient(t *testing.T) {
	cluster := NewTestCluster(t, TestClusterOptions{})
	defer cluster.Close()

	client, err := newTestClient(cluster, true)
	require.NoError(t, err)

	defer client.Close()

	// Don't compare the time attribute from the config manager
	client.authProvider.manager.last = nil
	client.authProvider.manager.signal = nil
	client.authProvider.manager.cond = nil

	expected := &AuthProvider{
		resolved: &connstr.ResolvedConnectionString{
			Addresses: []connstr.Address{{
				Host: cluster.Address(),
				Port: cluster.Port(),
			}},
		},
		provider: &aprov.Static{Username: username, Password: password, UserAgent: userAgent},
		manager: &ClusterConfigManager{
			config: &ClusterConfig{
				Nodes: Nodes{{
					Hostname: cluster.Address(),
					Services: &Services{Management: cluster.Port()},
				}},
			},
			maxAge: DefaultCCMaxAge,
			logger: log.NewWrappedLogger(log.StdoutLogger{}),
		},
	}

	require.Equal(t, expected, client.authProvider)
}

func TestNewClientThisNodeOnly(t *testing.T) {
	cluster := NewTestCluster(t, TestClusterOptions{Nodes: TestNodes{{}, {}, {}, {}}})
	defer cluster.Close()

	client, err := NewClient(ClientOptions{
		ConnectionString: cluster.URL(),
		Provider:         &aprov.Static{Username: username, Password: password, UserAgent: userAgent},
		ConnectionMode:   ConnectionModeThisNodeOnly,
		Logger:           log.StdoutLogger{},
	})
	require.NoError(t, err)

	defer client.Close()
	require.Len(t, client.authProvider.manager.config.Nodes, 1)
}

// This is a smoke test to assert that the cluster config poller doesn't attempt to dereference a <nil> pointer. See
// MB-46754 for more information.
func TestNewClientBeginCCPAfterClusterInfo(t *testing.T) {
	os.Setenv("CB_REST_CC_MAX_AGE", "50ms")
	defer os.Unsetenv("CB_REST_CC_MAX_AGE")

	handlers := make(TestHandlers)

	handlers.Add(http.MethodGet, string(EndpointPoolsDefault), func(writer http.ResponseWriter, request *http.Request) {
		time.Sleep(100 * time.Millisecond)

		testutil.EncodeJSON(t, writer, struct {
			Nodes []node `json:"nodes"`
		}{
			Nodes: createNodeList(TestNodes{{}}),
		})
	})

	cluster := NewTestCluster(t, TestClusterOptions{Handlers: handlers})
	defer cluster.Close()

	client, err := newTestClient(cluster, false)
	require.NoError(t, err)

	defer client.Close()
}

func TestNewClientClusterNotInitialized(t *testing.T) {
	handlers := make(TestHandlers)
	handlers.Add(http.MethodGet, string(EndpointPools), NewTestHandler(t, http.StatusOK, []byte(`{"uuid":[]}`)))

	cluster := NewTestCluster(t, TestClusterOptions{
		Handlers: handlers,
	})
	defer cluster.Close()

	_, err := newTestClient(cluster, true)
	require.ErrorIs(t, err, ErrNodeUninitialized)
}

func TestNewClientFailedToBootstrapAgainstHost(t *testing.T) {
	os.Setenv("CB_REST_CLIENT_TIMEOUT_SECS", "1")
	defer os.Unsetenv("CB_REST_CLIENT_TIMEOUT_SECS")

	cluster := NewTestCluster(t, TestClusterOptions{
		Nodes: TestNodes{{}},
	})
	defer cluster.Close()

	client, err := NewClient(ClientOptions{
		ConnectionString: fmt.Sprintf("http://notahost:21345,%s:%d", cluster.Address(), cluster.Port()),
		DisableCCP:       true,
		Provider:         &aprov.Static{Username: username, Password: password, UserAgent: userAgent},
		Logger:           log.StdoutLogger{},
	})
	require.NoError(t, err)

	// Don't compare the time attribute from the config manager
	client.authProvider.manager.last = nil
	client.authProvider.manager.signal = nil
	client.authProvider.manager.cond = nil

	expected := &AuthProvider{
		resolved: &connstr.ResolvedConnectionString{
			Addresses: []connstr.Address{
				{
					Host: "notahost",
					Port: 21345,
				},
				{
					Host: cluster.Address(),
					Port: cluster.Port(),
				},
			},
		},
		provider: &aprov.Static{Username: username, Password: password, UserAgent: userAgent},
		manager: &ClusterConfigManager{
			config: &ClusterConfig{
				Nodes: cluster.Nodes(),
			},
			maxAge: DefaultCCMaxAge,
			logger: log.NewWrappedLogger(log.StdoutLogger{}),
		},
	}

	require.Equal(t, expected, client.authProvider)
}

func TestNewClientFailedToBootstrapAgainstAnyHost(t *testing.T) {
	os.Setenv("CB_REST_CLIENT_TIMEOUT_SECS", "1")
	defer os.Unsetenv("CB_REST_CLIENT_TIMEOUT_SECS")

	_, err := NewClient(ClientOptions{
		ConnectionString: "http://notahost:21345,notanotherhost:12355",
		DisableCCP:       true,
		Provider:         &aprov.Static{Username: username, Password: password, UserAgent: userAgent},
		Logger:           log.StdoutLogger{},
	})

	var bootstrapFailure *BootstrapFailureError

	require.ErrorAs(t, err, &bootstrapFailure)
	require.Nil(t, bootstrapFailure.ErrAuthentication)
}

func TestNewClientFailedToBootstrapAgainstAnyHostUnauthorized(t *testing.T) {
	handlers := make(TestHandlers)

	handlers.Add(
		http.MethodGet,
		string(EndpointNodesServices),
		NewTestHandler(t, http.StatusUnauthorized, make([]byte, 0)),
	)

	cluster := NewTestCluster(t, TestClusterOptions{
		Handlers: handlers,
	})
	defer cluster.Close()

	_, err := newTestClient(cluster, true)

	var bootstrapFailure *BootstrapFailureError

	require.ErrorAs(t, err, &bootstrapFailure)
	require.NotNil(t, bootstrapFailure.ErrAuthentication)
}

func TestNewClientFailedToBootstrapAgainstAnyHostForbidden(t *testing.T) {
	handlers := make(TestHandlers)

	handlers.Add(
		http.MethodGet,
		string(EndpointNodesServices),
		NewTestHandler(t, http.StatusForbidden, make([]byte, 0)),
	)

	cluster := NewTestCluster(t, TestClusterOptions{
		Handlers: handlers,
	})
	defer cluster.Close()

	_, err := newTestClient(cluster, true)

	var bootstrapFailure *BootstrapFailureError

	require.ErrorAs(t, err, &bootstrapFailure)
	require.NotNil(t, bootstrapFailure.ErrAuthorization)
}

func TestNewClientForcedExternalNetworkMode(t *testing.T) {
	cluster := NewTestCluster(t, TestClusterOptions{
		Nodes: TestNodes{{AltAddress: true}},
	})
	defer cluster.Close()

	client, err := NewClient(ClientOptions{
		ConnectionString: cluster.URL() + "?network=external",
		DisableCCP:       true,
		Provider:         &aprov.Static{Username: username, Password: password, UserAgent: userAgent},
	})
	require.NoError(t, err)

	defer client.Close()

	// Don't compare the time attribute from the config manager
	client.authProvider.manager.last = nil
	client.authProvider.manager.signal = nil
	client.authProvider.manager.cond = nil

	expected := &AuthProvider{
		resolved: &connstr.ResolvedConnectionString{
			Addresses: []connstr.Address{
				{
					Host: cluster.Address(),
					Port: cluster.Port(),
				},
			},
			Params: url.Values{"network": {"external"}},
		},
		useAltAddr: true,
		provider:   &aprov.Static{Username: username, Password: password, UserAgent: userAgent},
		manager: &ClusterConfigManager{
			config: &ClusterConfig{
				Nodes: cluster.Nodes(),
			},
			maxAge: DefaultCCMaxAge,
			logger: log.NewWrappedLogger(log.StdoutLogger{}),
		},
	}

	require.Equal(t, expected, client.authProvider)
}

func TestNewClientForcedExternalNetworkModeNoExternal(t *testing.T) {
	cluster := NewTestCluster(t, TestClusterOptions{})
	defer cluster.Close()

	_, err := NewClient(ClientOptions{
		ConnectionString: cluster.URL() + "?network=external",
		DisableCCP:       true,
		Provider:         &aprov.Static{Username: username, Password: password, UserAgent: userAgent},
	})

	// External networking isn't enabled on the cluster, therefore, we should be unable to find a node running the
	// management service.
	var errNotAvailable *ServiceNotAvailableError

	require.ErrorAs(t, err, &errNotAvailable)
}

func TestNewClientTLS(t *testing.T) {
	cluster := NewTestCluster(t, TestClusterOptions{
		Nodes:     TestNodes{{SSL: true}},
		TLSConfig: &tls.Config{},
	})
	defer cluster.Close()

	client, err := newTestClient(cluster, true)
	require.NoError(t, err)

	defer client.Close()

	// Don't compare the time attribute from the config manager
	client.authProvider.manager.last = nil
	client.authProvider.manager.signal = nil
	client.authProvider.manager.cond = nil

	expected := &AuthProvider{
		resolved: &connstr.ResolvedConnectionString{
			Addresses: []connstr.Address{{
				Host: cluster.Address(),
				Port: cluster.Port(),
			}},
			UseSSL: true,
		},
		provider: &aprov.Static{Username: username, Password: password, UserAgent: userAgent},
		manager: &ClusterConfigManager{
			config: &ClusterConfig{
				Nodes: cluster.Nodes(),
			},
			maxAge: DefaultCCMaxAge,
			logger: log.NewWrappedLogger(log.StdoutLogger{}),
		},
	}

	require.Equal(t, expected, client.authProvider)
}

func TestNewClientTLSReturnX509Errors(t *testing.T) {
	// NOTE: These test certificates are simply those as generated by using all the defaults when using OpenSSL, this
	// results in a 'x509: cannot validate certificate for 127.0.0.1 because it doesn't contain any IP SANs' error.
	rawCert := `
-----BEGIN CERTIFICATE-----
MIIDazCCAlOgAwIBAgIUfD5CjLfwV+NT7MQXucWoWPqBwQAwDQYJKoZIhvcNAQEL
BQAwRTELMAkGA1UEBhMCQVUxEzARBgNVBAgMClNvbWUtU3RhdGUxITAfBgNVBAoM
GEludGVybmV0IFdpZGdpdHMgUHR5IEx0ZDAeFw0yMTA3MjgxMTMwNDFaFw0yMTA4
MjcxMTMwNDFaMEUxCzAJBgNVBAYTAkFVMRMwEQYDVQQIDApTb21lLVN0YXRlMSEw
HwYDVQQKDBhJbnRlcm5ldCBXaWRnaXRzIFB0eSBMdGQwggEiMA0GCSqGSIb3DQEB
AQUAA4IBDwAwggEKAoIBAQC1FVv40rAT9+dVXEbXykrNshCCG+jPmrCs8rkVMv3L
WR93Roh1DWzA/wDDIqxwORoUsWxWMRpfP8o4W2AibZSjEgcyqEqJLHNHVkFned0q
zN9aZ1uXd964JPDX866l9EPB+vetiCpspQTy/ia2y8bseBHTpxaEKbR9t7l1tC5B
/39lhbN1AbAMZ1eQGeXfYxippFUAxsNG8CrrUYZ4E+2o4o2gZAR+O+aNUwV7oKgi
6+T+fzONLQ4K97VwJtsv/u93bqgMdlb4qfYk4X8/ah+qDRU7KWCad/zqz+vbBM0a
Gfar5H+3jzpCrhcWe1M6CHblnwh+kMSEw1rXgZvNPyB3AgMBAAGjUzBRMB0GA1Ud
DgQWBBSwQ8Pz183Tz4FFuqe2gu9Jm608zDAfBgNVHSMEGDAWgBSwQ8Pz183Tz4FF
uqe2gu9Jm608zDAPBgNVHRMBAf8EBTADAQH/MA0GCSqGSIb3DQEBCwUAA4IBAQBV
TJsZ66TNtBLM99zArbnk+mOuZmGQ/71quYRQMwIuAGJo06JlqJepxOSrLiwEQG7O
zbzisl7dxCTh59e552TsKvLL1wIX3YyIqxAbtkVGVD2dNnAU+rBhgacostXWtiWM
7HBJ4IWEQaQ57SdbBlEmr0BaC1gmKuw8ciEx5kMZBH99L7io1L49wXstsTiyKKaL
kDpWI0l39J+UqQzsevNQ6U1isomVKLYOnu+JuOOfj9YGeo/hGei1HJpRJnYSeGfv
buwiyfoL9/vdCfg5Fcf+EzfRJ2KqP4ZqdWpWK2jXNWF/2CGuhURgUgqrrXw3orXr
gSWD/Lms39IxrJbkM1RQ
-----END CERTIFICATE-----
	`

	rawKey := `
-----BEGIN PRIVATE KEY-----
MIIEvQIBADANBgkqhkiG9w0BAQEFAASCBKcwggSjAgEAAoIBAQC1FVv40rAT9+dV
XEbXykrNshCCG+jPmrCs8rkVMv3LWR93Roh1DWzA/wDDIqxwORoUsWxWMRpfP8o4
W2AibZSjEgcyqEqJLHNHVkFned0qzN9aZ1uXd964JPDX866l9EPB+vetiCpspQTy
/ia2y8bseBHTpxaEKbR9t7l1tC5B/39lhbN1AbAMZ1eQGeXfYxippFUAxsNG8Crr
UYZ4E+2o4o2gZAR+O+aNUwV7oKgi6+T+fzONLQ4K97VwJtsv/u93bqgMdlb4qfYk
4X8/ah+qDRU7KWCad/zqz+vbBM0aGfar5H+3jzpCrhcWe1M6CHblnwh+kMSEw1rX
gZvNPyB3AgMBAAECggEAV5m1nHGP7JkIuCqjutCJz2hMxCRsQ8I5pfDlyHOagzzi
E/lzGe0cp2C1JbEoakG1dD1Ag5HNiDZ7xTevEfig5yJZiRAQvrtaKTB5A23YqFPj
2QAXNvcuLzbvrAiefHnmLXkTSEeO/m/2LPb2E4gQ+2Q6e4FhSx5Bym+OsHoxxorZ
n7BJBJa6VuoVPYWqlgjJyri5P42q6BOnsYzQbOFrG+BhkkKwcscG6C2evgM9tCBh
OKOqA3w2eCoiBSDBZdjrwvPRFLWFjUe6/SoC5lIVnCeYHlKQ1LJjJ8tZttFn/jyY
36b9edXINIf+y1j40f2hBYT0BdQeaNIkyWCvE+UTwQKBgQDwx7RhIloLUGmvbjNK
geX2+WoVwE4NNEancVFxFysz6mxmP6WPnuHfSvxl3ARcfzNkp40pkMVsW4q0OhgI
kcQpznRuukPm2KkAfj1gHUMrjjTiGwJ9iTo+HVnw7Stlz7XxQ5oZzj9ko2lgXIl8
J2KEo8jdJl7gM6UQ2TY5rsTEpQKBgQDAh6UyHSuPb6pbZMzlbb143eCuzz2mMzse
Rlm6mvelziFsJyc2O7r5w8FY7KjMIQ4t1yHR24n7T6/5h6/PyX2/K0YodPY2/4h7
prrcA46qWkSwZaMdZ6WOA4qCkP9U8qFU0/nNtoMLOCtM0vIhJGzRWgMubDgPGuqh
XYgZ7TiZ6wKBgQDoOENQ11eux8xWJNuVBXksXFqjRchBVeS6w0C/6I+DT5lieAoO
XTcNK34II02VhByl/C7aIsU1f4hj0A+z3BosE/EZhc3NS7KbRiWdmDtbO5jnZRNe
zcX9eENxaNxNIiog2Yk7UD61qiEMjdMPidCrimdEWyhv5X9So5t3wIYH/QKBgATV
IstgOhCun9sNa6sylvfqsdIRd52tWYWIBIaPjznFM8eQMAbHdwj/5eGChzYgekei
R8IJvavmMyeTRVF04EglIOyxCuEUhut7ouMU38bc3y6CTpbVXC11X0upsg8CzBPi
Ajoso5trfILAJL26OVUD6mKG6t1OMqd8PodQEgSjAoGAFGZoOvvhOR0D7Phl1EGZ
ZIM1P0yxNfXnlQ6+evTnc73mTJ6zCe+cSl6HszjeEya6zC53jrRgmKeWOE+bfAdV
bR0zF2wY/njCdRDMvihmIpibhAmw0sxpHUbpoa13ikTc4yXrrtN6uT8Wpt7ZtKRU
cCVg2wGSe3uR/Ce3aC3Tr1g=
-----END PRIVATE KEY-----
	`

	cert, err := tls.X509KeyPair([]byte(rawCert), []byte(rawKey))
	require.NoError(t, err)

	cluster := NewTestCluster(t, TestClusterOptions{
		Nodes:     TestNodes{{SSL: true}},
		TLSConfig: &tls.Config{Certificates: []tls.Certificate{cert}},
	})
	defer cluster.Close()

	_, err = newTestClient(cluster, true)
	require.Error(t, err)

	var errUnknownX509Error *httptools.UnknownX509Error

	require.ErrorAs(t, err, &errUnknownX509Error)
}

func TestClientExecute(t *testing.T) {
	handlers := make(TestHandlers)
	handlers.Add(http.MethodGet, "/test", NewTestHandler(t, http.StatusOK, []byte("body")))

	cluster := NewTestCluster(t, TestClusterOptions{
		Handlers: handlers,
	})
	defer cluster.Close()

	request := &Request{
		Request: httptools.Request{
			ContentType:        httptools.ContentTypeURLEncoded,
			Endpoint:           "/test",
			ExpectedStatusCode: http.StatusOK,
			Method:             http.MethodGet,
		},
		Service: ServiceManagement,
	}

	expected := &httptools.Response{
		StatusCode: http.StatusOK,
		Body:       []byte("body"),
	}

	client, err := newTestClient(cluster, true)
	require.NoError(t, err)

	defer client.Close()

	actual, err := client.Execute(request)
	require.NoError(t, err)
	require.Equal(t, expected, actual)
}

func TestClientExecuteWithOverrideHost(t *testing.T) {
	server := httptest.NewServer(http.HandlerFunc(func(writer http.ResponseWriter, _ *http.Request) {
		writer.WriteHeader(http.StatusTeapot)
	}))

	cluster := NewTestCluster(t, TestClusterOptions{})
	defer cluster.Close()
	defer server.Close()

	request := &Request{
		Request: httptools.Request{
			Host:               server.URL,
			ContentType:        httptools.ContentTypeURLEncoded,
			Endpoint:           "/test",
			ExpectedStatusCode: http.StatusTeapot,
			Method:             http.MethodGet,
		},
	}

	expected := &httptools.Response{
		StatusCode: http.StatusTeapot,
		Body:       make([]byte, 0),
	}

	client, err := newTestClient(cluster, true)
	require.NoError(t, err)

	defer client.Close()

	actual, err := client.Execute(request)
	require.NoError(t, err)
	require.Equal(t, expected, actual)
}

func TestClientExecuteRetryWithCCUpdate(t *testing.T) {
	for _, disableCCP := range []bool{false, true} {
		t.Run(fmt.Sprintf(`{"disable_ccp":"%t"}`, disableCCP), func(t *testing.T) {
			handlers := make(TestHandlers)
			handlers.Add(http.MethodGet, "/test", NewTestHandlerWithHijack(t))

			cluster := NewTestCluster(t, TestClusterOptions{
				Handlers: handlers,
			})
			defer cluster.Close()

			request := &Request{
				Request: httptools.Request{
					ContentType:        httptools.ContentTypeURLEncoded,
					Endpoint:           "/test",
					ExpectedStatusCode: http.StatusOK,
					Method:             http.MethodGet,
				},
				Service: ServiceManagement,
			}

			client, err := newTestClient(cluster, disableCCP)
			require.NoError(t, err)
			defer client.Close()

			_, err = client.Execute(request)

			var retriesExhausted *httptools.RetriesExhaustedError

			require.ErrorAs(t, err, &retriesExhausted)
			require.Equal(t, int64(3), client.authProvider.manager.config.Revision)
		})
	}
}

func TestClientExecuteRetryResponseWithCCUpdate(t *testing.T) {
	for _, disableCCP := range []bool{false, true} {
		t.Run(fmt.Sprintf(`{"disable_ccp":"%t"}`, disableCCP), func(t *testing.T) {
			handlers := make(TestHandlers)
			handlers.Add(http.MethodGet, "/test", NewTestHandler(t, http.StatusUnauthorized, make([]byte, 0)))

			cluster := NewTestCluster(t, TestClusterOptions{
				Handlers: handlers,
			})
			defer cluster.Close()

			request := &Request{
				Request: httptools.Request{
					ContentType:        httptools.ContentTypeURLEncoded,
					Endpoint:           "/test",
					ExpectedStatusCode: http.StatusOK,
					Method:             http.MethodGet,
				},
				Service: ServiceManagement,
			}

			client, err := newTestClient(cluster, disableCCP)
			require.NoError(t, err)
			defer client.Close()

			_, err = client.Execute(request)

			var retriesExhausted *httptools.RetriesExhaustedError

			require.ErrorAs(t, err, &retriesExhausted)
			require.Equal(t, int64(3), client.authProvider.manager.config.Revision)
		})
	}
}

func TestClientExecuteWithSkipRetry(t *testing.T) {
	var (
		attempts int
		handlers = make(TestHandlers)
	)

	handlers.Add(http.MethodGet, "/test", func(writer http.ResponseWriter, request *http.Request) {
		attempts++

		writer.WriteHeader(http.StatusGatewayTimeout)

		_, err := writer.Write([]byte("Hello, World!"))
		require.NoError(t, err)
	})

	cluster := NewTestCluster(t, TestClusterOptions{
		Handlers: handlers,
	})
	defer cluster.Close()

	request := &Request{
		Request: httptools.Request{
			ContentType:          httptools.ContentTypeURLEncoded,
			Endpoint:             "/test",
			ExpectedStatusCode:   http.StatusOK,
			Method:               http.MethodGet,
			NoRetryOnStatusCodes: []int{http.StatusGatewayTimeout},
		},
		Service: ServiceManagement,
	}

	client, err := newTestClient(cluster, true)
	require.NoError(t, err)

	defer client.Close()

	_, err = client.Execute(request)

	var unexpectedStatus *httptools.UnexpectedStatusCodeError

	require.ErrorAs(t, err, &unexpectedStatus)
	require.Equal(t, []byte("Hello, World!"), unexpectedStatus.Body)
	require.Equal(t, 1, attempts)
}

func TestClientExecuteWithModeLoopback(t *testing.T) {
	handlers := make(TestHandlers)
	handlers.Add(http.MethodGet, "/test", NewTestHandler(t, http.StatusOK, nil))

	cluster := NewTestCluster(t, TestClusterOptions{
		Handlers: handlers,
	})
	defer cluster.Close()

	request := &Request{
		Request: httptools.Request{
			ContentType:          httptools.ContentTypeURLEncoded,
			Endpoint:             "/test",
			ExpectedStatusCode:   http.StatusOK,
			Method:               http.MethodGet,
			NoRetryOnStatusCodes: []int{http.StatusGatewayTimeout},
		},
		Service: ServiceManagement,
	}

	client, err := NewClient(ClientOptions{
		ConnectionString: cluster.URL(),
		DisableCCP:       true,
		ConnectionMode:   ConnectionModeLoopback,
		Provider:         &aprov.Static{Username: username, Password: password, UserAgent: userAgent},
		Logger:           log.StdoutLogger{},
	})
	require.NoError(t, err)

	// Any requests should timeout if they attempt to use the hostname from the payload, however, we're using loopback
	// mode so they should be ignored.
	for _, node := range client.authProvider.manager.config.Nodes {
		node.Hostname = "not-a-hostname"
	}

	_, err = client.Execute(request)
	require.NoError(t, err)
}

func TestClientExecuteWithDefaultRetries(t *testing.T) {
	for status := range netutil.TemporaryFailureStatusCodes {
		t.Run(strconv.Itoa(status), func(t *testing.T) {
			handlers := make(TestHandlers)

			handlers.Add(
				http.MethodGet,
				"/test",
				NewTestHandlerWithRetries(t, 2, status, http.StatusOK, "", []byte("body")),
			)

			cluster := NewTestCluster(t, TestClusterOptions{
				Handlers: handlers,
			})
			defer cluster.Close()

			request := &Request{
				Request: httptools.Request{
					ContentType:        httptools.ContentTypeURLEncoded,
					Endpoint:           "/test",
					ExpectedStatusCode: http.StatusOK,
					Method:             http.MethodGet,
				},
				Service: ServiceManagement,
			}

			expected := &httptools.Response{
				StatusCode: http.StatusOK,
				Body:       []byte("body"),
			}

			client, err := newTestClient(cluster, true)
			require.NoError(t, err)
			defer client.Close()

			actual, err := client.Execute(request)
			require.NoError(t, err)
			require.Equal(t, expected, actual)
		})
	}
}

func TestClientExecuteWithRetries(t *testing.T) {
	handlers := make(TestHandlers)

	handlers.Add(
		http.MethodGet,
		"/test",
		NewTestHandlerWithRetries(t, 2, http.StatusTooEarly, http.StatusOK, "", []byte("body")),
	)

	cluster := NewTestCluster(t, TestClusterOptions{
		Handlers: handlers,
	})
	defer cluster.Close()

	request := &Request{
		Request: httptools.Request{
			ContentType:        httptools.ContentTypeURLEncoded,
			Endpoint:           "/test",
			ExpectedStatusCode: http.StatusOK,
			Method:             http.MethodGet,
			RetryOnStatusCodes: []int{http.StatusTooEarly},
		},
		Service: ServiceManagement,
	}

	expected := &httptools.Response{
		StatusCode: http.StatusOK,
		Body:       []byte("body"),
	}

	client, err := newTestClient(cluster, true)
	require.NoError(t, err)

	defer client.Close()

	actual, err := client.Execute(request)
	require.NoError(t, err)
	require.Equal(t, expected, actual)
}

func TestClientExecuteWithRetryAfter(t *testing.T) {
	type test struct {
		name   string
		status int
		after  func() string // We use a function to ensure durations aren't calculated in advance
		waited bool
	}

	tests := []*test{
		{
			name:   "IntegerNumberOfSeconds",
			status: http.StatusServiceUnavailable,
			after:  func() string { return "1" },
			waited: true,
		},
		{
			name:   "IntegerNumberOfSecondsNot503",
			status: http.StatusGatewayTimeout,
			after:  func() string { return "1" },
		},
		{
			name:   "Date",
			status: http.StatusServiceUnavailable,
			after:  func() string { return time.Now().UTC().Add(2 * time.Second).Format(time.RFC1123) },
			waited: true,
		},
		{
			name:   "DateNotUTC",
			status: http.StatusServiceUnavailable,
			after:  func() string { return time.Now().Add(2 * time.Second).Format(time.RFC1123) },
			waited: true,
		},
		{
			name:   "DateNot503",
			status: http.StatusGatewayTimeout,
			after:  func() string { return time.Now().UTC().Add(2 * time.Second).Format(time.RFC1123) },
		},
	}

	for _, test := range tests {
		t.Run(test.name, func(t *testing.T) {
			handlers := make(TestHandlers)

			handlers.Add(
				http.MethodGet,
				"/test",
				NewTestHandlerWithRetries(t, 1, test.status, http.StatusOK, test.after(), make([]byte, 0)),
			)

			cluster := NewTestCluster(t, TestClusterOptions{
				Handlers: handlers,
			})
			defer cluster.Close()

			request := &Request{
				Request: httptools.Request{
					ContentType:        httptools.ContentTypeURLEncoded,
					Endpoint:           "/test",
					ExpectedStatusCode: http.StatusOK,
					Method:             http.MethodGet,
				},
				Service: ServiceManagement,
			}

			expected := &httptools.Response{
				StatusCode: http.StatusOK,
				Body:       make([]byte, 0),
			}

			client, err := newTestClient(cluster, true)
			require.NoError(t, err)
			defer client.Close()

			start := time.Now()

			actual, err := client.Execute(request)
			require.NoError(t, err)
			require.Equal(t, expected, actual)

			require.Equal(t, test.waited, time.Since(start) >= time.Second)
		})
	}
}

func TestClientExecuteStandardError(t *testing.T) {
	handlers := make(TestHandlers)
	handlers.Add(http.MethodGet, "/test", NewTestHandler(t, http.StatusOK, []byte("body")))

	cluster := NewTestCluster(t, TestClusterOptions{
		Handlers: handlers,
	})
	defer cluster.Close()

	request := &Request{
		Request: httptools.Request{
			ContentType:        httptools.ContentTypeURLEncoded,
			Endpoint:           EndpointPools,
			ExpectedStatusCode: http.StatusTeapot, // We will not get this status code, so we should error out
			Method:             http.MethodGet,
		},
		Service: ServiceManagement,
	}

	expected := &httptools.Response{
		StatusCode: http.StatusOK,
		Body:       []byte(`{"isEnterprise":false,"uuid":"","isDeveloperPreview":false}` + "\n"),
	}

	client, err := newTestClient(cluster, true)
	require.NoError(t, err)

	defer client.Close()

	actual, err := client.Execute(request)
	require.Error(t, err)
	require.Equal(t, expected, actual)

	var unexpectedStatus *httptools.UnexpectedStatusCodeError

	require.ErrorAs(t, err, &unexpectedStatus)
}

func TestClientExecuteWithNonIdepotentRequest(t *testing.T) {
	handlers := make(TestHandlers)
	handlers.Add(http.MethodPost, "/test", NewTestHandler(t, http.StatusTooEarly, make([]byte, 0)))

	cluster := NewTestCluster(t, TestClusterOptions{
		Handlers: handlers,
	})
	defer cluster.Close()

	request := &Request{
		Request: httptools.Request{
			ContentType:        httptools.ContentTypeURLEncoded,
			Endpoint:           "/test",
			ExpectedStatusCode: http.StatusOK,
			Method:             http.MethodPost,
			RetryOnStatusCodes: []int{http.StatusTooEarly},
		},
		Service: ServiceManagement,
	}

	client, err := newTestClient(cluster, true)
	require.NoError(t, err)

	defer client.Close()

	_, err = client.Execute(request)
	require.Error(t, err)

	var (
		retriesExhausted *httptools.RetriesExhaustedError
		unexpectedStatus *httptools.UnexpectedStatusCodeError
	)

	require.False(t, errors.As(err, &retriesExhausted)) // testify doesn't appear to have a 'NotErrorAs' function...
	require.ErrorAs(t, err, &unexpectedStatus)
}

func TestClientExecuteWithRetriesExhausted(t *testing.T) {
	handlers := make(TestHandlers)
	handlers.Add(http.MethodGet, "/test", NewTestHandler(t, http.StatusTooEarly, make([]byte, 0)))

	cluster := NewTestCluster(t, TestClusterOptions{
		Handlers: handlers,
	})
	defer cluster.Close()

	request := &Request{
		Request: httptools.Request{
			ContentType:        httptools.ContentTypeURLEncoded,
			Endpoint:           "/test",
			ExpectedStatusCode: http.StatusOK,
			Method:             http.MethodGet,
			RetryOnStatusCodes: []int{http.StatusTooEarly},
		},
		Service: ServiceManagement,
	}

	client, err := newTestClient(cluster, true)
	require.NoError(t, err)

	defer client.Close()

	_, err = client.Execute(request)
	require.Error(t, err)

	var retriesExhausted *httptools.RetriesExhaustedError

	require.ErrorAs(t, err, &retriesExhausted)
}

func TestClientExecuteSpecificServiceNotAvailable(t *testing.T) {
	handlers := make(TestHandlers)
	handlers.Add(http.MethodGet, "/test", NewTestHandler(t, http.StatusTooEarly, make([]byte, 0)))

	cluster := NewTestCluster(t, TestClusterOptions{
		Handlers: handlers,
	})
	defer cluster.Close()

	request := &Request{
		Request: httptools.Request{
			ContentType:        httptools.ContentTypeURLEncoded,
			Endpoint:           "/test",
			ExpectedStatusCode: http.StatusOK,
			Method:             http.MethodGet,
		},
		Service: ServiceAnalytics,
	}

	client, err := newTestClient(cluster, true)
	require.NoError(t, err)

	defer client.Close()

	_, err = client.Execute(request)
	require.Error(t, err)

	var notAvailable *ServiceNotAvailableError

	require.ErrorAs(t, err, &notAvailable)
}

func TestClientExecuteAuthError(t *testing.T) {
	handlers := make(TestHandlers)
	handlers.Add(http.MethodGet, "/test", NewTestHandler(t, http.StatusUnauthorized, make([]byte, 0)))

	cluster := NewTestCluster(t, TestClusterOptions{
		Handlers: handlers,
	})
	defer cluster.Close()

	request := &Request{
		Request: httptools.Request{
			ContentType:        httptools.ContentTypeURLEncoded,
			Endpoint:           "/test",
			ExpectedStatusCode: http.StatusOK,
			Method:             http.MethodGet,
		},
		Service: ServiceManagement,
	}

	client, err := newTestClient(cluster, true)
	require.NoError(t, err)

	defer client.Close()

	_, err = client.Execute(request)
	require.Error(t, err)

	var unauthorized *httptools.AuthenticationError

	require.ErrorAs(t, err, &unauthorized)
}

func TestClientExecuteInternalServerError(t *testing.T) {
	handlers := make(TestHandlers)
	handlers.Add(http.MethodGet, "/test", NewTestHandler(t, http.StatusInternalServerError, []byte("response body")))

	cluster := NewTestCluster(t, TestClusterOptions{
		Handlers: handlers,
	})
	defer cluster.Close()

	request := &Request{
		Request: httptools.Request{
			ContentType:        httptools.ContentTypeURLEncoded,
			Endpoint:           "/test",
			ExpectedStatusCode: http.StatusOK,
			Method:             http.MethodGet,
		},
		Service: ServiceManagement,
	}

	client, err := newTestClient(cluster, true)
	require.NoError(t, err)

	defer client.Close()

	_, err = client.Execute(request)
	require.Error(t, err)

	var internalServerError *httptools.InternalServerError

	require.ErrorAs(t, err, &internalServerError)
	require.Equal(t, []byte("response body"), internalServerError.Body)
}

func TestClientExecute404Status(t *testing.T) {
	handlers := make(TestHandlers)
	handlers.Add(http.MethodGet, "/test", NewTestHandler(t, http.StatusNotFound, make([]byte, 0)))

	cluster := NewTestCluster(t, TestClusterOptions{
		Handlers: handlers,
	})
	defer cluster.Close()

	request := &Request{
		Request: httptools.Request{
			ContentType:        httptools.ContentTypeURLEncoded,
			Endpoint:           "/test",
			ExpectedStatusCode: http.StatusOK,
			Method:             http.MethodGet,
		},
		Service: ServiceManagement,
	}

	client, err := newTestClient(cluster, true)
	require.NoError(t, err)

	defer client.Close()

	_, err = client.Execute(request)
	require.Error(t, err)

	var endpointNotFound *httptools.EndpointNotFoundError

	require.ErrorAs(t, err, &endpointNotFound)
}

func TestClientExecuteUnexpectedEOF(t *testing.T) {
	handlers := make(TestHandlers)
	handlers.Add(http.MethodGet, "/test", NewTestHandlerWithEOF(t))

	cluster := NewTestCluster(t, TestClusterOptions{
		Handlers: handlers,
	})
	defer cluster.Close()

	request := &Request{
		Request: httptools.Request{
			ContentType:        httptools.ContentTypeURLEncoded,
			Endpoint:           "/test",
			ExpectedStatusCode: http.StatusOK,
			Method:             http.MethodGet,
		},
		Service: ServiceManagement,
	}

	client, err := newTestClient(cluster, true)
	require.NoError(t, err)

	defer client.Close()

	_, err = client.Execute(request)
	require.Error(t, err)

	var unexpectedEOB *httptools.UnexpectedEndOfBodyError

	require.ErrorAs(t, err, &unexpectedEOB)
}

func TestClientExecuteSocketClosedInFlight(t *testing.T) {
	handlers := make(TestHandlers)
	handlers.Add(http.MethodGet, "/test", NewTestHandlerWithHijack(t))

	cluster := NewTestCluster(t, TestClusterOptions{
		Handlers: handlers,
	})
	defer cluster.Close()

	request := &Request{
		Request: httptools.Request{
			ContentType:        httptools.ContentTypeURLEncoded,
			Endpoint:           "/test",
			ExpectedStatusCode: http.StatusOK,
			Method:             http.MethodGet,
		},
		Service: ServiceManagement,
	}

	client, err := newTestClient(cluster, true)
	require.NoError(t, err)

	defer client.Close()

	_, err = client.Execute(request)
	require.Error(t, err)

	var socketClosedInFlight *httptools.SocketClosedInFlightError

	require.ErrorAs(t, err, &socketClosedInFlight)
}

func TestClientExecuteUnknownAuthority(t *testing.T) {
	cluster := NewTestCluster(t, TestClusterOptions{
		TLSConfig: &tls.Config{},
	})
	defer cluster.Close()

	_, err := NewClient(ClientOptions{
		ConnectionString: cluster.URL(),
		DisableCCP:       true,
		Provider:         &aprov.Static{Username: username, Password: password, UserAgent: userAgent},
		Logger:           log.StdoutLogger{},
	})
	require.Error(t, err)

	var unknownAuthority *UnknownAuthorityError

	require.ErrorAs(t, err, &unknownAuthority)
}

func TestClientExecuteStream(t *testing.T) {
	handlers := make(TestHandlers)
	handlers.Add(http.MethodGet, "/test", NewTestHandlerWithStream(t, 5, []byte(`"payload"`)))

	cluster := NewTestCluster(t, TestClusterOptions{
		Handlers: handlers,
	})
	defer cluster.Close()

	request := &Request{
		Request: httptools.Request{
			ContentType:        httptools.ContentTypeURLEncoded,
			Endpoint:           "/test",
			ExpectedStatusCode: http.StatusOK,
			Method:             http.MethodGet,
		},
		Service: ServiceManagement,
	}

	client, err := newTestClient(cluster, true)
	require.NoError(t, err)

	defer client.Close()

	stream, err := client.ExecuteStream(request)
	require.NoError(t, err)
	require.NotNil(t, stream)

	var responses int

	for response := range stream {
		require.NoError(t, response.Error)
		require.Equal(t, []byte(`"payload"`), response.Payload)

		responses++
	}

	require.Equal(t, 5, responses)
}

func TestClientExecuteStreamNoTimeout(t *testing.T) {
	os.Setenv("CB_REST_CLIENT_TIMEOUT_SECS", "50ms")
	defer os.Unsetenv("CB_REST_CLIENT_TIMEOUT_SECS")

	handlers := make(TestHandlers)
	handlers.Add(http.MethodGet, "/test", NewTestHandlerWithStream(t, 5, []byte(strings.Repeat("a", 4096))))

	cluster := NewTestCluster(t, TestClusterOptions{
		Handlers: handlers,
	})
	defer cluster.Close()

	request := &Request{
		Request: httptools.Request{
			ContentType:        httptools.ContentTypeURLEncoded,
			Endpoint:           "/test",
			ExpectedStatusCode: http.StatusOK,
			Method:             http.MethodGet,
		},
		Service: ServiceManagement,
	}

	client, err := newTestClient(cluster, true)
	require.NoError(t, err)

	defer client.Close()

	stream, err := client.ExecuteStream(request)
	require.NoError(t, err)
	require.NotNil(t, stream)

	time.Sleep(100 * time.Millisecond)

	var responses int

	for response := range stream {
		require.NoError(t, response.Error)

		responses++
	}

	require.Equal(t, 5, responses)
}

func TestClientExecuteStreamAcceptMinusOneTimeout(t *testing.T) {
	handlers := make(TestHandlers)
	handlers.Add(http.MethodGet, "/test", NewTestHandlerWithStream(t, 5, []byte(`"payload"`)))

	cluster := NewTestCluster(t, TestClusterOptions{
		Handlers: handlers,
	})
	defer cluster.Close()

	request := &Request{
		Request: httptools.Request{
			ContentType:        httptools.ContentTypeURLEncoded,
			Endpoint:           "/test",
			ExpectedStatusCode: http.StatusOK,
			Method:             http.MethodGet,
			Timeout:            -1,
		},
		Service: ServiceManagement,
	}

	client, err := newTestClient(cluster, true)
	require.NoError(t, err)

	defer client.Close()

	stream, err := client.ExecuteStream(request)
	require.NoError(t, err)
	require.NotNil(t, stream)

	var responses int

	for response := range stream {
		require.NoError(t, response.Error)

		responses++
	}

	require.Equal(t, 5, responses)
}

func TestClientExecuteStreamDoNotAcceptTimeout(t *testing.T) {
	cluster := NewTestCluster(t, TestClusterOptions{})
	defer cluster.Close()

	request := &Request{
		Request: httptools.Request{
			ContentType:        httptools.ContentTypeURLEncoded,
			Endpoint:           "/test",
			ExpectedStatusCode: http.StatusOK,
			Method:             http.MethodGet,
			Timeout:            time.Second,
		},
		Service: ServiceManagement,
	}

	client, err := newTestClient(cluster, true)
	require.NoError(t, err)

	defer client.Close()

	_, err = client.ExecuteStream(request)
	require.ErrorIs(t, err, ErrStreamWithTimeout)
}

func TestClientExecuteStreamCloseOnContextCancel(t *testing.T) {
	handlers := make(TestHandlers)
	handlers.Add(http.MethodGet, "/test", NewTestHandlerWithStream(t, 5, []byte(`"payload"`)))

	cluster := NewTestCluster(t, TestClusterOptions{
		Handlers: handlers,
	})
	defer cluster.Close()

	request := &Request{
		Request: httptools.Request{
			ContentType:        httptools.ContentTypeURLEncoded,
			Endpoint:           "/test",
			ExpectedStatusCode: http.StatusOK,
			Method:             http.MethodGet,
		},
		Service: ServiceManagement,
	}

	client, err := newTestClient(cluster, true)
	require.NoError(t, err)

	defer client.Close()

	ctx, cancel := context.WithCancel(context.Background())
	defer cancel()

	stream, err := client.ExecuteStreamWithContext(ctx, request)
	require.NoError(t, err)
	require.NotNil(t, stream)

	var responses int

	for response := range stream {
		require.NoError(t, response.Error)
		require.Equal(t, []byte(`"payload"`), response.Payload)

		cancel()
		responses++
	}

	// NOTE: We expect to see two responses here, and not one because we use a buffered response channel
	require.Equal(t, 2, responses)
}

func TestClientExecuteStreamWithHijack(t *testing.T) {
	handlers := make(TestHandlers)
	handlers.Add(http.MethodGet, "/test", NewTestHandlerWithStreamHijack(t))

	cluster := NewTestCluster(t, TestClusterOptions{
		Handlers: handlers,
	})
	defer cluster.Close()

	request := &Request{
		Request: httptools.Request{
			ContentType:        httptools.ContentTypeURLEncoded,
			Endpoint:           "/test",
			ExpectedStatusCode: http.StatusOK,
			Method:             http.MethodGet,
		},
		Service: ServiceManagement,
	}

	client, err := newTestClient(cluster, true)
	require.NoError(t, err)

	defer client.Close()

	ctx, cancel := context.WithCancel(context.Background())
	defer cancel()

	stream, err := client.ExecuteStreamWithContext(ctx, request)
	require.NoError(t, err)
	require.NotNil(t, stream)

	var responses int

	for range stream {
		responses++
	}

	require.Zero(t, responses)
}

func TestClientExecuteStreamWithBinaryPayload(t *testing.T) {
	handlers := make(TestHandlers)
	handlers.Add(http.MethodGet, "/test", NewTestHandlerWithStream(t, 1, []byte(`payload`)))

	cluster := NewTestCluster(t, TestClusterOptions{
		Handlers: handlers,
	})
	defer cluster.Close()

	request := &Request{
		Request: httptools.Request{
			ContentType:        httptools.ContentTypeURLEncoded,
			Endpoint:           "/test",
			ExpectedStatusCode: http.StatusOK,
			Method:             http.MethodGet,
		},
		Service: ServiceManagement,
	}

	client, err := newTestClient(cluster, true)
	require.NoError(t, err)

	defer client.Close()

	ctx, cancel := context.WithCancel(context.Background())
	defer cancel()

	stream, err := client.ExecuteStreamWithContext(ctx, request)
	require.NoError(t, err)
	require.NotNil(t, stream)

	var responses int

	for response := range stream {
		require.NoError(t, response.Error)
		responses++
	}

	require.Equal(t, 1, responses)
}

func TestClientExecuteStreamWithError(t *testing.T) {
	handlers := make(TestHandlers)
	handlers.Add(http.MethodGet, "/test", NewTestHandler(t, http.StatusUnauthorized, make([]byte, 0)))

	cluster := NewTestCluster(t, TestClusterOptions{
		Handlers: handlers,
	})
	defer cluster.Close()

	request := &Request{
		Request: httptools.Request{
			ContentType:        httptools.ContentTypeURLEncoded,
			Endpoint:           "/test",
			ExpectedStatusCode: http.StatusOK,
			Method:             http.MethodGet,
		},
		Service: ServiceManagement,
	}

	client, err := newTestClient(cluster, true)
	require.NoError(t, err)

	defer client.Close()

	stream, err := client.ExecuteStream(request)
	require.Error(t, err)
	require.Nil(t, stream)

	var unauthorized *httptools.AuthenticationError

	require.ErrorAs(t, err, &unauthorized)
}

func TestClientExecuteStreamWithUnexpectedStatusCode(t *testing.T) {
	handlers := make(TestHandlers)
	handlers.Add(http.MethodGet, "/test", NewTestHandler(t, http.StatusTeapot, make([]byte, 0)))

	cluster := NewTestCluster(t, TestClusterOptions{
		Handlers: handlers,
	})
	defer cluster.Close()

	request := &Request{
		Request: httptools.Request{
			ContentType:        httptools.ContentTypeURLEncoded,
			Endpoint:           "/test",
			ExpectedStatusCode: http.StatusOK,
			Method:             http.MethodGet,
		},
		Service: ServiceManagement,
	}

	client, err := newTestClient(cluster, true)
	require.NoError(t, err)

	defer client.Close()

	stream, err := client.ExecuteStream(request)
	require.Error(t, err)
	require.Nil(t, stream)

	var unexpectedStatus *httptools.UnexpectedStatusCodeError

	require.ErrorAs(t, err, &unexpectedStatus)
}

func TestGetServiceHost(t *testing.T) {
	cluster := NewTestCluster(t, TestClusterOptions{})
	defer cluster.Close()

	client, err := newTestClient(cluster, true)
	require.NoError(t, err)

	defer client.Close()

	host, err := client.GetServiceHost(ServiceManagement)
	require.NoError(t, err)
	require.Equal(t, cluster.URL(), host)
}

func TestGetServiceHostServiceConnectionMode(t *testing.T) {
	cluster := NewTestCluster(t, TestClusterOptions{})
	defer cluster.Close()

	client, err := NewClient(ClientOptions{
		ConnectionString: cluster.URL(),
		DisableCCP:       true,
		ConnectionMode:   ConnectionModeLoopback,
		Provider:         &aprov.Static{Username: username, Password: password, UserAgent: userAgent},
		Logger:           log.StdoutLogger{},
	})
	require.NoError(t, err)

	host, err := client.GetServiceHost(ServiceManagement)
	require.NoError(t, err)
	require.Equal(t, fmt.Sprintf("http://localhost:%d", cluster.Port()), host)
}

func TestGetServiceHostTLS(t *testing.T) {
	cluster := NewTestCluster(t, TestClusterOptions{
		Nodes:     TestNodes{{SSL: true}},
		TLSConfig: &tls.Config{},
	})
	defer cluster.Close()

	client, err := newTestClient(cluster, true)
	require.NoError(t, err)

	defer client.Close()

	host, err := client.GetServiceHost(ServiceManagement)
	require.NoError(t, err)
	require.Equal(t, cluster.URL(), host)
}

func TestGetAllServiceHosts(t *testing.T) {
	cluster := NewTestCluster(t, TestClusterOptions{
		Nodes: TestNodes{
			{Services: []Service{ServiceData}},
			{Services: []Service{ServiceManagement}},
			{Services: []Service{ServiceData}},
		},
	})
	defer cluster.Close()

	client, err := newTestClient(cluster, true)
	require.NoError(t, err)

	defer client.Close()

	hosts, err := client.GetAllServiceHosts(ServiceManagement)
	require.NoError(t, err)
	require.Len(t, hosts, 3)

	hosts, err = client.GetAllServiceHosts(ServiceData)
	require.NoError(t, err)
	require.Len(t, hosts, 2)
}

func TestGetAllServiceHostsTLS(t *testing.T) {
	type test struct {
		name     string
		nodes    TestNodes
		expected int
	}

	tests := []*test{
		{
			name:  "NoTLSHosts",
			nodes: TestNodes{{Services: []Service{ServiceData}}},
		},
		{
			name: "MixedTLSHosts",
			nodes: TestNodes{
				{SSL: true, Services: []Service{ServiceData}},
				{Services: []Service{}},
				{Services: []Service{ServiceData}},
			},
			expected: 1,
		},
		{
			name: "AllTLSHosts",
			nodes: TestNodes{
				{SSL: true, Services: []Service{ServiceData}},
				{SSL: true, Services: []Service{}},
				{SSL: true, Services: []Service{ServiceData}},
			},
			expected: 3,
		},
	}

	for _, test := range tests {
		t.Run(test.name, func(t *testing.T) {
			cluster := NewTestCluster(t, TestClusterOptions{
				Nodes:     test.nodes,
				TLSConfig: &tls.Config{},
			})
			defer cluster.Close()

			client, err := newTestClient(cluster, true)

			if test.expected == 0 {
				require.Error(t, err)

				var notAvailable *ServiceNotAvailableError
				require.ErrorAs(t, err, &notAvailable)

				return
			}

			require.NoError(t, err)
			defer client.Close()

			hosts, err := client.GetAllServiceHosts(ServiceManagement)
			require.NoError(t, err)
			require.Len(t, hosts, test.expected)
		})
	}
}

func TestClientUnmarshalCCHostNameEmpty(t *testing.T) {
	client := &Client{}

	config, err := client.unmarshalCC("localhost", []byte(`{"nodesExt":[{"hostname":""}]}`))
	require.NoError(t, err)
	require.Equal(t, "localhost", config.Nodes[0].Hostname)
}

func TestClientUnmarshalCCHostNameEmptyWithAltAddress(t *testing.T) {
	client := &Client{}

	config, err := client.unmarshalCC("localhost", []byte(
		`{"nodesExt":[{"hostname":"","alternateAddresses":{"external":{"hostname":""}}}]}`,
	))
	require.NoError(t, err)
	require.NotEqual(t, "localhost", config.Nodes[0].AlternateAddresses.External.Hostname)
}

func TestClientUnmarshalCCReconstructIPV6Address(t *testing.T) {
	type test struct {
		name     string
		address  string
		expected string
	}

	tests := []*test{
		{
			name:     "UnwrappedShouldReconstruct",
			address:  "::1",
			expected: "[::1]",
		},
		{
			name:     "WrapedShouldNotReconstruct",
			address:  "[::1]",
			expected: "[::1]",
		},
	}

	for _, test := range tests {
		t.Run(test.name, func(t *testing.T) {
			client := &Client{}

			config, err := client.unmarshalCC("localhost", []byte(
				fmt.Sprintf(`{"nodesExt":[{"hostname":"%s"}]}`, test.address),
			))
			require.NoError(t, err)
			require.Equal(t, test.expected, config.Nodes[0].Hostname)
		})
	}
}

func TestClientUnmarshalCCReconstructIPV6AlternateAddress(t *testing.T) {
	type test struct {
		name     string
		address  string
		expected string
	}

	tests := []*test{
		{
			name:     "UnwrappedShouldReconstruct",
			address:  "::1",
			expected: "[::1]",
		},
		{
			name:     "WrapedShouldNotReconstruct",
			address:  "[::1]",
			expected: "[::1]",
		},
	}

	for _, test := range tests {
		t.Run(test.name, func(t *testing.T) {
			client := &Client{}

			config, err := client.unmarshalCC("localhost", []byte(
				fmt.Sprintf(`{"nodesExt":[{"hostname":"","alternateAddresses":{"external":{"hostname":"%s"}}}]}`,
					test.address),
			))
			require.NoError(t, err)
			require.Equal(t, test.expected, config.Nodes[0].AlternateAddresses.External.Hostname)
		})
	}
}

func TestClientBeginCCP(t *testing.T) {
	cluster := NewTestCluster(t, TestClusterOptions{})
	defer cluster.Close()

	client, err := newTestClient(cluster, true)
	require.NoError(t, err)

	defer client.Close()

	var closed bool

	go func() {
		client.wg.Wait()

		closed = true
	}()

	client.Close()
	time.Sleep(50 * time.Millisecond)

	require.True(t, closed)
	require.Nil(t, client.ctx)
	require.Nil(t, client.cancelFunc)
}

func TestClientPollCC(t *testing.T) {
	os.Setenv("CB_REST_CC_MAX_AGE", "50ms")
	defer os.Unsetenv("CB_REST_CC_MAX_AGE")

	cluster := NewTestCluster(t, TestClusterOptions{})
	defer cluster.Close()

	client, err := newTestClient(cluster, false)
	require.NoError(t, err)

	defer client.Close()

	// The test cluster currently doesn't return a revision, we can exploit this to detect whether the cluster config
	// has been updated or not.
	client.authProvider.manager.config.Revision = math.MaxInt64

	time.Sleep(100 * time.Millisecond)

	require.Equal(t, int64(math.MaxInt64), client.authProvider.manager.config.Revision)
}

func TestClientPollCCOldRevisionIgnore(t *testing.T) {
	os.Setenv("CB_REST_CC_MAX_AGE", "50ms")
	defer os.Unsetenv("CB_REST_CC_MAX_AGE")

	cluster := NewTestCluster(t, TestClusterOptions{})
	defer cluster.Close()

	client, err := newTestClient(cluster, false)
	require.NoError(t, err)

	defer client.Close()

	rev := client.authProvider.manager.config.Revision

	time.Sleep(75 * time.Millisecond)

	require.Equal(t, rev+1, client.authProvider.manager.config.Revision)
}

func TestClientUpdateCC(t *testing.T) {
	cluster := NewTestCluster(t, TestClusterOptions{})
	defer cluster.Close()

	client, err := newTestClient(cluster, true)
	require.NoError(t, err)

	defer client.Close()

	rev := client.authProvider.manager.config.Revision

	require.NoError(t, client.updateCC())
	require.Equal(t, rev+1, client.authProvider.manager.config.Revision)
}

func TestClientUpdateCCExhaustedClusterNodes(t *testing.T) {
	cluster := NewTestCluster(t, TestClusterOptions{})
	defer cluster.Close()

	client, err := newTestClient(cluster, true)
	require.NoError(t, err)

	defer client.Close()

	client.authProvider.manager.config.Nodes = make(Nodes, 0)
	rev := client.authProvider.manager.config.Revision

	require.ErrorIs(t, client.updateCC(), ErrExhaustedClusterNodes)
	require.Equal(t, rev, client.authProvider.manager.config.Revision)
}

func TestClientUpdateCCFromNode(t *testing.T) {
	cluster := NewTestCluster(t, TestClusterOptions{})
	defer cluster.Close()

	client, err := newTestClient(cluster, true)
	require.NoError(t, err)

	defer client.Close()

	rev := client.authProvider.manager.config.Revision

	require.NoError(t, client.updateCCFromNode(client.authProvider.manager.config.Nodes[0]))
	require.Equal(t, rev+1, client.authProvider.manager.config.Revision)
}

func TestClientUpdateCCFromNodeThisNodeOnly(t *testing.T) {
	cluster := NewTestCluster(t, TestClusterOptions{Nodes: TestNodes{{}, {}, {}, {}}})
	defer cluster.Close()

	client, err := NewClient(ClientOptions{
		ConnectionString: cluster.URL(),
		ConnectionMode:   ConnectionModeThisNodeOnly,
		DisableCCP:       true,
		Provider:         &aprov.Static{Username: username, Password: password, UserAgent: userAgent},
		Logger:           log.StdoutLogger{},
	})
	require.NoError(t, err)

	rev := client.authProvider.manager.config.Revision

	require.NoError(t, client.updateCCFromNode(client.authProvider.manager.config.Nodes[0]))
	require.Equal(t, rev+1, client.authProvider.manager.config.Revision)
	require.Len(t, client.authProvider.manager.config.Nodes, 1)
}

func TestClientUpdateCCFromHost(t *testing.T) {
	cluster := NewTestCluster(t, TestClusterOptions{Nodes: TestNodes{{}, {}, {}, {}}})
	defer cluster.Close()

	client, err := newTestClient(cluster, true)
	require.NoError(t, err)

	defer client.Close()

	rev := client.authProvider.manager.config.Revision

	require.NoError(t, client.updateCCFromHost(fmt.Sprintf("http://localhost:%d", cluster.Port())))
	require.Equal(t, rev+1, client.authProvider.manager.config.Revision)
	require.Len(t, client.authProvider.manager.config.Nodes, 4)
}

func TestClientUpdateCCFromHostThisNodeOnly(t *testing.T) {
	cluster := NewTestCluster(t, TestClusterOptions{Nodes: TestNodes{{}, {}, {}, {}}})
	defer cluster.Close()

	client, err := NewClient(ClientOptions{
		ConnectionString: cluster.URL(),
		ConnectionMode:   ConnectionModeThisNodeOnly,
		DisableCCP:       true,
		Provider:         &aprov.Static{Username: username, Password: password, UserAgent: userAgent},
		Logger:           log.StdoutLogger{},
	})
	require.NoError(t, err)

	rev := client.authProvider.manager.config.Revision

	require.NoError(t, client.updateCCFromHost(fmt.Sprintf("http://localhost:%d", cluster.Port())))
	require.Equal(t, rev+1, client.authProvider.manager.config.Revision)
	require.Len(t, client.authProvider.manager.config.Nodes, 1)
}

func TestClientValidHost(t *testing.T) {
	type test struct {
		name     string
		info     *clusterInfo
		body     []byte
		expected bool
	}

	tests := []*test{
		{
			name:     "ValidHost",
			info:     &clusterInfo{UUID: "uuid"},
			body:     []byte(`{"uuid":"uuid"}`),
			expected: true,
		},
		{
			name: "InvalidHostFromAnotherCluster",
			info: &clusterInfo{UUID: "uuid"},
			body: []byte(`{"uuid":"another_uuid"}`),
		},
		{
			name: "InvalidHostUninitialized",
			info: &clusterInfo{UUID: "uuid"},
			body: []byte(`{"uuid":[]}`),
		},
		{
			name:     "ValidHostNotGotClusterInfoYet",
			expected: true,
		},
	}

	for _, test := range tests {
		t.Run(test.name, func(t *testing.T) {
			handlers := make(TestHandlers)
			handlers.Add(http.MethodGet, string(EndpointPools), NewTestHandler(t, http.StatusOK, test.body))

			var uuid string
			if test.info != nil {
				uuid = test.info.UUID
			}

			cluster := NewTestCluster(t, TestClusterOptions{UUID: uuid, Handlers: handlers})
			defer cluster.Close()

			logger := log.StdoutLogger{}

			client := &Client{
				authProvider: NewAuthProvider(AuthProviderOptions{
					&connstr.ResolvedConnectionString{},
					&aprov.Static{Username: "username", Password: "password"},
					log.StdoutLogger{},
				}),
				clusterInfo: test.info,
				logger:      log.NewWrappedLogger(logger),
			}

			var err error
			client.requestClient = httptools.NewClient(
				&http.Client{},
				client.authProvider,
				logger,
				httptools.ClientOptions{},
			)
			require.NoError(t, err)

			valid, err := client.validHost(fmt.Sprintf("http://localhost:%d", cluster.Port()))
			require.NoError(t, err)
			require.Equal(t, test.expected, valid)
		})
	}
}

func TestClientGetWithRequestError(t *testing.T) {
	handlers := make(TestHandlers)
	handlers.Add(http.MethodGet, "/test", NewTestHandlerWithHijack(t))

	cluster := NewTestCluster(t, TestClusterOptions{Handlers: handlers})
	defer cluster.Close()

	client, err := newTestClient(cluster, true)
	require.NoError(t, err)

	defer client.Close()

	_, err = client.get(fmt.Sprintf("http://localhost:%d", cluster.Port()), httptools.Endpoint("/test"))

	var socketClosedInFlight *httptools.SocketClosedInFlightError

	require.ErrorAs(t, err, &socketClosedInFlight)
}

func TestClientGetWithUnexpectedStatusCode(t *testing.T) {
	handlers := make(TestHandlers)
	handlers.Add(http.MethodGet, "/test", NewTestHandler(t, http.StatusTeapot, make([]byte, 0)))

	cluster := NewTestCluster(t, TestClusterOptions{Handlers: handlers})
	defer cluster.Close()

	client, err := newTestClient(cluster, true)
	require.NoError(t, err)

	defer client.Close()

	_, err = client.get(fmt.Sprintf("http://localhost:%d", cluster.Port()), httptools.Endpoint("/test"))

	var unexpectedStatus *httptools.UnexpectedStatusCodeError

	require.ErrorAs(t, err, &unexpectedStatus)
}

func TestClientDoRequestWithCustomTimeout(t *testing.T) {
	handlers := make(TestHandlers)
	handlers.Add(http.MethodGet, "/test", func(w http.ResponseWriter, _ *http.Request) {
		time.Sleep(400 * time.Millisecond)
		w.WriteHeader(http.StatusOK)
	})

	cluster := NewTestCluster(t, TestClusterOptions{
		Handlers: handlers,
	})
	defer cluster.Close()

	type test struct {
		desc          string
		clientTimeout time.Duration
		customTimeout time.Duration
	}

	tests := []test{
		{
			desc:          "custom larger than client",
			clientTimeout: 100 * time.Millisecond,
			customTimeout: 800 * time.Millisecond,
		},
		{
			desc:          "custom smaller than client",
			clientTimeout: 800 * time.Millisecond,
			customTimeout: 100 * time.Millisecond,
		},
	}

	for _, tc := range tests {
		t.Run(tc.desc, func(t *testing.T) {
			os.Setenv("CB_REST_CLIENT_TIMEOUT_SECS", tc.clientTimeout.String())
			client, err := newTestClient(cluster, true)
			require.NoError(t, err)

			defer client.Close()

			res, err := client.Execute(
				&Request{
					Request: httptools.Request{
						Method:             http.MethodGet,
						Endpoint:           "/test",
						ExpectedStatusCode: http.StatusOK,
						Timeout:            tc.customTimeout,
					},
					Service: ServiceManagement,
				},
			)

			require.NoError(t, err)
			require.Equal(t, http.StatusOK, res.StatusCode)
		})
	}
}

func TestClientWaitUntilUpdated(t *testing.T) {
	for _, connectionMode := range SupportedConnectionModes {
		t.Run(fmt.Sprintf(`{"connection_mode":%d}`, connectionMode), func(t *testing.T) {
			cluster := NewTestCluster(t, TestClusterOptions{})
			defer cluster.Close()

			client, err := NewClient(ClientOptions{
				ConnectionString: cluster.URL(),
				Provider:         &aprov.Static{Username: username, Password: password, UserAgent: userAgent},
				ConnectionMode:   connectionMode,
				DisableCCP:       true,
				Logger:           log.StdoutLogger{},
			})
			require.NoError(t, err)

			rev := client.authProvider.manager.config.Revision

			client.waitUntilUpdated(context.Background())

			if connectionMode == ConnectionModeThisNodeOnly || connectionMode == ConnectionModeLoopback {
				require.Equal(t, rev, client.authProvider.manager.config.Revision)
			} else {
				require.NotEqual(t, rev, client.authProvider.manager.config.Revision)
			}
		})
	}
}<|MERGE_RESOLUTION|>--- conflicted
+++ resolved
@@ -8,11 +8,8 @@
 	"fmt"
 	"math"
 	"net/http"
-<<<<<<< HEAD
 	"net/http/httptest"
-=======
 	"net/url"
->>>>>>> ec3f71f1
 	"os"
 	"strconv"
 	"strings"
@@ -324,6 +321,7 @@
 		ConnectionString: cluster.URL() + "?network=external",
 		DisableCCP:       true,
 		Provider:         &aprov.Static{Username: username, Password: password, UserAgent: userAgent},
+		Logger:           log.StdoutLogger{},
 	})
 	require.NoError(t, err)
 

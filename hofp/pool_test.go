package hofp

import (
	"context"
	"errors"
	"sync/atomic"
	"testing"
	"time"

	"github.com/stretchr/testify/assert"
	"github.com/stretchr/testify/require"

	"github.com/couchbase/tools-common/system"
)

func TestNewPool(t *testing.T) {
	pool := NewPool(Options{Size: 1})
	require.Equal(t, pool.opts.Size, 1)
	require.Equal(t, "(hofp)", pool.opts.LogPrefix)
	require.NotNil(t, pool.ctx)
	require.NotNil(t, pool.cancel)
	require.Equal(t, 1, cap(pool.hofs))
	require.NoError(t, pool.Stop())
}

func TestPoolWork(t *testing.T) {
	var (
		executed bool
		pool     = NewPool(Options{Size: 1})
	)

	require.NoError(t, pool.Queue(func(_ context.Context) error { executed = true; return nil }))
	require.NoError(t, pool.Stop())
	require.True(t, executed)
}

func TestPoolWorkWithError(t *testing.T) {
	var (
		err      = errors.New("error")
		executed bool
		pool     = NewPool(Options{Size: 1})
	)

	require.NoError(t, pool.Queue(func(_ context.Context) error { executed = true; return err }))
	require.ErrorIs(t, pool.Stop(), err)
	require.True(t, executed)

	// Subsequent calls should return the same error
	require.ErrorIs(t, pool.Stop(), err)
}

func TestPoolSize(t *testing.T) {
	pool := NewPool(Options{Size: 1})
	require.Equal(t, 1, pool.Size())
}

func TestPoolQueue(t *testing.T) {
	var (
		executed uint64
		pool     = NewPool(Options{Size: system.NumCPU()})
	)

	require.Equal(t, system.NumCPU(), pool.Size())

	for i := 0; i < 42; i++ {
		require.NoError(t, pool.Queue(func(_ context.Context) error { atomic.AddUint64(&executed, 1); return nil }))
	}

	require.NoError(t, pool.Stop())
	require.Equal(t, uint64(42), executed)
}

func TestPoolQueueAfterTearDown(t *testing.T) {
	var (
		executed bool
		err      = errors.New("error")
		pool     = NewPool(Options{Size: 1})
	)

	require.True(t, pool.setErr(err))
	require.ErrorIs(t, pool.Queue(func(_ context.Context) error { executed = true; return nil }), err)
	require.ErrorIs(t, pool.Stop(), err)
	require.False(t, executed)
}

func TestPoolStop(t *testing.T) {
	pool := NewPool(Options{Size: 1})
	require.NoError(t, pool.Stop())

	// Should not see a double closure of the work channel
	require.NoError(t, pool.Stop())
}

func TestStopAfterTearDown(t *testing.T) {
	var (
		err  = errors.New("error")
		pool = NewPool(Options{Size: 1})
	)

	require.True(t, pool.setErr(err))
	require.ErrorIs(t, pool.Stop(), err)
}

func TestPoolGetErr(t *testing.T) {
	var (
		err  = errors.New("error")
		pool = &Pool{err: err}
	)

	require.ErrorIs(t, pool.getErr(), err)
}

func TestPoolSetErr(t *testing.T) {
	var (
		first  = errors.New("first")
		second = errors.New("second")
		pool   = NewPool(Options{Size: 1})
	)

	require.True(t, pool.setErr(first))
	require.False(t, pool.setErr(second))
	require.ErrorIs(t, pool.Stop(), first)
}

<<<<<<< HEAD
=======
func TestWorkerTeardown(t *testing.T) {
	var (
		ctx, cancel = context.WithCancel(context.Background())
		pool        = NewPool(Options{Context: ctx})
		count       uint64
	)

	fn := func(ctx context.Context) error {
		select {
		case <-ctx.Done():
			atomic.AddUint64(&count, 1)
			return ctx.Err()
		case <-time.After(time.Second):
			return assert.AnError
		}
	}

	for i := 0; i < 5; i++ {
		require.NoError(t, pool.Queue(fn))
	}

	cancel()

	require.ErrorIs(t, pool.Stop(), ctx.Err())
	require.Equal(t, uint64(5), count)
}

>>>>>>> 8218cce5
// Checks that we don't deadlock when queuing functions that immediately fail
// https://issues.couchbase.com/browse/MB-53064
func TestNoDeadlockWhenStillQueuingAfterWorkFails(t *testing.T) {
	var (
		pool = NewPool(Options{Size: 2})
<<<<<<< HEAD
		fn   = func() error { time.Sleep(time.Millisecond); return assert.AnError }
=======
		fn   = func(_ context.Context) error { time.Sleep(time.Millisecond); return assert.AnError }
>>>>>>> 8218cce5
	)

	for i := 0; i < 100; i++ {
		_ = pool.Queue(fn)
	}

	require.ErrorIs(t, pool.Stop(), assert.AnError)
}<|MERGE_RESOLUTION|>--- conflicted
+++ resolved
@@ -122,8 +122,6 @@
 	require.ErrorIs(t, pool.Stop(), first)
 }
 
-<<<<<<< HEAD
-=======
 func TestWorkerTeardown(t *testing.T) {
 	var (
 		ctx, cancel = context.WithCancel(context.Background())
@@ -151,17 +149,12 @@
 	require.Equal(t, uint64(5), count)
 }
 
->>>>>>> 8218cce5
 // Checks that we don't deadlock when queuing functions that immediately fail
 // https://issues.couchbase.com/browse/MB-53064
 func TestNoDeadlockWhenStillQueuingAfterWorkFails(t *testing.T) {
 	var (
 		pool = NewPool(Options{Size: 2})
-<<<<<<< HEAD
-		fn   = func() error { time.Sleep(time.Millisecond); return assert.AnError }
-=======
 		fn   = func(_ context.Context) error { time.Sleep(time.Millisecond); return assert.AnError }
->>>>>>> 8218cce5
 	)
 
 	for i := 0; i < 100; i++ {

// Package hofp exposes a generic higher order function pool which abstracts aways the logic/error handling required to
// perform tasks concurrently by wrapping complex tasks into a common 'func(context.Context) error' interface.
package hofp

import (
	"context"
	"sync"

	"github.com/couchbase/tools-common/log"
)

// Function is a higher order function to be executed by the worker pool, where possible, the function should honor the
// cancellation of the given context and return as quickly/cleanly as possible.
type Function func(ctx context.Context) error

// Pool is a generic higher order function worker pool which executes the provided functions concurrently using a
// configurable number of workers.
//
// NOTE: Fails fast in the event of an error, subsequent attempts to use the worker pool will return the error which
// caused the pool to stop processing requests.
type Pool struct {
	opts Options

	hofs chan Function
	err  error

	wg      sync.WaitGroup
	ctx     context.Context
	cancel  context.CancelFunc
	cleanup sync.Once

	lock sync.RWMutex
}

// NewPool returns a new higher order function worker pool with the provided number of workers.
func NewPool(opts Options) *Pool {
	// Fill out any missing fields with the sane defaults
	opts.defaults()

	ctx, cancel := context.WithCancel(opts.Context)

	pool := &Pool{
		opts:   opts,
		hofs:   make(chan Function, opts.Size*opts.BufferMultiplier),
		ctx:    ctx,
		cancel: cancel,
	}

	pool.wg.Add(opts.Size)

	for w := 0; w < opts.Size; w++ {
		go pool.work()
	}

	return pool
}

// work will process the provided functions until it hits the first error, at which point the pool will begin teardown.
func (p *Pool) work() {
	defer p.wg.Done()

	for {
		select {
		case <-p.ctx.Done():
			return
		case fn, ok := <-p.hofs:
			if !ok {
				return
			}

			err := fn(p.ctx)

			if err == nil {
				continue
			}

			// The worker pool may already be tearing down, in which case we should log the function error so that it's
			// not missed whilst debugging.
			if !p.setErr(err) {
				log.Errorf("%s Failed to execute function: %v", p.opts.LogPrefix, err)
			}

			return
		}
	}
}

// Size returns the number of workers in the pool.
func (p *Pool) Size() int {
	return p.opts.Size
}

// Queue a function for execution by the worker pool, returns an error if the worker pool has encountered an error and
// is tearing down. This return value should be used to prematurely stop queuing work, or to initiate teardown of the
// wrapping workload.
func (p *Pool) Queue(fn Function) error {
	if err := p.getErr(); err != nil {
		return err
	}

	select {
	case p.hofs <- fn:
<<<<<<< HEAD
		return nil
	case <-p.ctx.Done():
		return p.getErr()
	}
=======
	case <-p.ctx.Done():
	}

	return p.getErr()
>>>>>>> 8218cce5
}

// Stop the worker pool gracefully executing any remaining functions. Subsequent calls to 'Stop' will only return the
// error which caused the pool to tear down (if there was one).
func (p *Pool) Stop() error {
	p.cleanup.Do(func() {
		close(p.hofs)
		p.wg.Wait()
		p.cancel()
	})

	return p.getErr()
}

// getErr is thread safe getter for the internal error attribute.
func (p *Pool) getErr() error {
	p.lock.RLock()
	defer p.lock.RUnlock()

	return p.err
}

// setErr is a thread safe setter for the internal error attribute, returns a boolean indicating if this is the first
// error which indicates that the worker pool has begun tear down.
func (p *Pool) setErr(err error) bool {
	p.lock.Lock()
	defer p.lock.Unlock()

	// This is a secondary error, we're already tearing down ignore the request
	if p.err != nil {
		return false
	}

	// Set the error and begin teardown
	p.err = err
	p.cancel()

	return true
}<|MERGE_RESOLUTION|>--- conflicted
+++ resolved
@@ -100,17 +100,10 @@
 
 	select {
 	case p.hofs <- fn:
-<<<<<<< HEAD
-		return nil
-	case <-p.ctx.Done():
-		return p.getErr()
-	}
-=======
 	case <-p.ctx.Done():
 	}
 
 	return p.getErr()
->>>>>>> 8218cce5
 }
 
 // Stop the worker pool gracefully executing any remaining functions. Subsequent calls to 'Stop' will only return the
